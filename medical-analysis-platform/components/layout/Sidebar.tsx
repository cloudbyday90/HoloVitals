--- conflicted
+++ resolved
@@ -8,21 +8,11 @@
   MessageSquare, 
   Settings,
   ChevronLeft,
-<<<<<<< HEAD
-  ChevronRight,
-  Zap,
-  Lock,
-  Sparkles,
-  Users,
-  Activity,
-  CreditCard
-=======
   Sparkles,
   Activity,
   Heart,
   User,
   RefreshCw
->>>>>>> 69c18f3e
 } from 'lucide-react';
 import { cn } from '@/lib/utils';
 
@@ -33,19 +23,6 @@
 
 // Consumer-focused navigation - NO admin items visible by default
 const navigation = [
-<<<<<<< HEAD
-  { name: 'Overview', href: '/dashboard', icon: Home, public: true },
-  { name: 'AI Insights', href: '/dashboard/ai-insights', icon: Sparkles, public: true },
-  { name: 'Patients', href: '/dashboard/patients', icon: Users, public: true },
-  { name: 'Clinical Data', href: '/dashboard/clinical', icon: Activity, public: true },
-  { name: 'Documents', href: '/dashboard/documents', icon: FileText, public: true },
-  { name: 'AI Chat', href: '/dashboard/chat', icon: MessageSquare, public: true },
-  { name: 'Billing', href: '/dashboard/billing', icon: CreditCard, public: true },
-  { name: 'Queue', href: '/dashboard/queue', icon: ListTodo, adminOnly: true },
-  { name: 'Instances', href: '/dashboard/instances', icon: Server, adminOnly: true },
-  { name: 'Beta Codes', href: '/dashboard/admin/beta-codes', icon: Settings, adminOnly: true },
-  { name: 'Costs', href: '/dashboard/costs', icon: DollarSign, ownerOnly: true },
-=======
   { name: 'Overview', href: '/dashboard', icon: Home },
   { name: 'Documents', href: '/dashboard/documents', icon: FileText },
   { name: 'AI Chat', href: '/dashboard/chat', icon: MessageSquare },
@@ -53,7 +30,6 @@
   { name: 'My Health Data', href: '/clinical', icon: Activity },
   { name: 'Health Score', href: '/health-score', icon: Heart },
   { name: 'EHR Sync', href: '/sync', icon: RefreshCw },
->>>>>>> 69c18f3e
 ];
 
 export function Sidebar({ isOpen, onToggle }: SidebarProps) {
